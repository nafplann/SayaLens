import { resolve } from 'path'
import { defineConfig, externalizeDepsPlugin } from 'electron-vite'
import tailwindcss from '@tailwindcss/vite'

export default defineConfig({
  main: {
    plugins: [externalizeDepsPlugin()],
    build: {
      rollupOptions: {
        input: {
          index: resolve(__dirname, 'src/main/index.ts')
        }
      }
    }
  },
  preload: {
    plugins: [externalizeDepsPlugin()],
    build: {
      rollupOptions: {
        input: {
          index: resolve(__dirname, 'src/preload/index.ts')
        }
      }
    }
  },
  renderer: {
    resolve: {
      alias: {
        '@renderer': resolve('src/renderer/src'),
<<<<<<< HEAD
        '@': resolve('src/renderer/src'),
=======
        '@': resolve(__dirname, 'src/renderer/src'),
>>>>>>> 8f527cf7
      }
    },
    plugins: [tailwindcss()],
    build: {
      rollupOptions: {
        input: {
          index: resolve(__dirname, 'src/renderer/index.html')
        }
      }
    }
  }
})<|MERGE_RESOLUTION|>--- conflicted
+++ resolved
@@ -27,11 +27,7 @@
     resolve: {
       alias: {
         '@renderer': resolve('src/renderer/src'),
-<<<<<<< HEAD
-        '@': resolve('src/renderer/src'),
-=======
         '@': resolve(__dirname, 'src/renderer/src'),
->>>>>>> 8f527cf7
       }
     },
     plugins: [tailwindcss()],
