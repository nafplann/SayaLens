--- conflicted
+++ resolved
@@ -144,52 +144,6 @@
   }
 }
 
-<<<<<<< HEAD
-:root {
-  --background: 0 0% 100%;
-  --foreground: 222.2 84% 4.9%;
-  --card: 0 0% 100%;
-  --card-foreground: 222.2 84% 4.9%;
-  --popover: 0 0% 100%;
-  --popover-foreground: 222.2 84% 4.9%;
-  --primary: 221.2 83.2% 53.3%;
-  --primary-foreground: 210 40% 98%;
-  --secondary: 210 40% 96%;
-  --secondary-foreground: 222.2 84% 4.9%;
-  --muted: 210 40% 96%;
-  --muted-foreground: 215.4 16.3% 46.9%;
-  --accent: 210 40% 96%;
-  --accent-foreground: 222.2 84% 4.9%;
-  --destructive: 0 84.2% 60.2%;
-  --destructive-foreground: 210 40% 98%;
-  --border: 214.3 31.8% 91.4%;
-  --input: 214.3 31.8% 91.4%;
-  --ring: 221.2 83.2% 53.3%;
-  --radius: 0.5rem;
-}
-
-.dark {
-  --background: 222.2 84% 4.9%;
-  --foreground: 210 40% 98%;
-  --card: 222.2 84% 4.9%;
-  --card-foreground: 210 40% 98%;
-  --popover: 222.2 84% 4.9%;
-  --popover-foreground: 210 40% 98%;
-  --primary: 217.2 91.2% 59.8%;
-  --primary-foreground: 222.2 84% 4.9%;
-  --secondary: 217.2 32.6% 17.5%;
-  --secondary-foreground: 210 40% 98%;
-  --muted: 217.2 32.6% 17.5%;
-  --muted-foreground: 215 20.2% 65.1%;
-  --accent: 217.2 32.6% 17.5%;
-  --accent-foreground: 210 40% 98%;
-  --destructive: 0 62.8% 30.6%;
-  --destructive-foreground: 210 40% 98%;
-  --border: 217.2 32.6% 17.5%;
-  --input: 217.2 32.6% 17.5%;
-  --ring: 224.3 76.3% 94.1%;
-}
-=======
 /* Custom scrollbar */
 ::-webkit-scrollbar {
   width: 8px;
@@ -224,5 +178,4 @@
     opacity: 1;
     transform: translateY(0);
   }
-}
->>>>>>> 8f527cf7
+}