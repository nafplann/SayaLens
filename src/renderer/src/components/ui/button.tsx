--- conflicted
+++ resolved
@@ -2,38 +2,6 @@
 import { Slot } from '@radix-ui/react-slot';
 import { cva, type VariantProps } from 'class-variance-authority';
 
-<<<<<<< HEAD
-import { cn } from "@/lib/utils"
-
-const buttonVariants = cva(
-    "inline-flex items-center justify-center whitespace-nowrap rounded-md text-sm font-medium ring-offset-background transition-colors focus-visible:outline-none focus-visible:ring-2 focus-visible:ring-ring focus-visible:ring-offset-2 disabled:pointer-events-none disabled:opacity-50",
-    {
-        variants: {
-            variant: {
-                default: "bg-primary text-primary-foreground hover:bg-primary/90",
-                destructive:
-                    "bg-destructive text-destructive-foreground hover:bg-destructive/90",
-                outline:
-                    "border border-input bg-background hover:bg-accent hover:text-accent-foreground",
-                secondary:
-                    "bg-secondary text-secondary-foreground hover:bg-secondary/80",
-                ghost: "hover:bg-accent hover:text-accent-foreground",
-                link: "text-primary underline-offset-4 hover:underline",
-            },
-            size: {
-                default: "h-10 px-4 py-2",
-                sm: "h-9 rounded-md px-3",
-                lg: "h-11 rounded-md px-8",
-                icon: "h-10 w-10",
-            },
-        },
-        defaultVariants: {
-            variant: "default",
-            size: "default",
-        },
-    }
-)
-=======
 import { cn } from '@/lib/utils';
 
 const buttonVariants = cva(
@@ -65,33 +33,15 @@
         },
     }
 );
->>>>>>> 8f527cf7
 
 export interface ButtonProps
     extends React.ButtonHTMLAttributes<HTMLButtonElement>,
         VariantProps<typeof buttonVariants> {
-<<<<<<< HEAD
-    asChild?: boolean
-=======
     asChild?: boolean;
->>>>>>> 8f527cf7
 }
 
 const Button = React.forwardRef<HTMLButtonElement, ButtonProps>(
     ({ className, variant, size, asChild = false, ...props }, ref) => {
-<<<<<<< HEAD
-        const Comp = asChild ? Slot : "button"
-        return (
-            <Comp
-                className={cn(buttonVariants({ variant, size, className }))}
-                ref={ref}
-                {...props}
-            />
-        )
-    }
-)
-Button.displayName = "Button"
-=======
         const Comp = asChild ? Slot : 'button';
         return (
             <Comp
@@ -103,6 +53,5 @@
     }
 );
 Button.displayName = 'Button';
->>>>>>> 8f527cf7
 
 export { Button, buttonVariants };